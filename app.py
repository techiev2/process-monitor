--- conflicted
+++ resolved
@@ -151,13 +151,6 @@
 def get_status_message():
     """Helper to get a status message based on database connectivity"""
     if not DATABASE_AVAILABLE:
-<<<<<<< HEAD
-        return "Database down. Last reported at <b>{}</b>".format(
-            LAST_NOTIFIED
-        )
-
-    return "<b>All systems up and running</b>"
-=======
         current_time_stamp = datetime.utcnow()
         time_diff = (current_time_stamp - LAST_NOTIFIED).seconds
 
@@ -174,7 +167,6 @@
         return error_html.format(delta)
 
     return "All systems up and running"
->>>>>>> 3083b069
 
 
 class StatusSocketController(WebSocketHandler):
